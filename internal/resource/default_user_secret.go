--- conflicted
+++ resolved
@@ -58,10 +58,6 @@
 		return nil, err
 	}
 
-<<<<<<< HEAD
-
-=======
->>>>>>> 067df02a
 	host, err := builder.getHost()
 	if err != nil {
 		return nil, err
